#!/usr/bin/env python
# -*- coding: utf-8 -*-
# Copyright 2010 Google Inc. All Rights Reserved.
#
# Licensed under the Apache License, Version 2.0 (the "License");
# you may not use this file except in compliance with the License.
# You may obtain a copy of the License at
#
#     http://www.apache.org/licenses/LICENSE-2.0
#
# Unless required by applicable law or agreed to in writing, software
# distributed under the License is distributed on an "AS IS" BASIS,
# WITHOUT WARRANTIES OR CONDITIONS OF ANY KIND, either express or implied.
# See the License for the specific language governing permissions and
# limitations under the License.

"""Wrapper module for running gslib.__main__.main() from the command line."""

from __future__ import absolute_import
from __future__ import print_function
from __future__ import division
from __future__ import unicode_literals

import os
import sys
import warnings

# TODO: gsutil-beta: Distribute a pylint rc file.

if not ((2, 6) <= sys.version_info[:3] < (3,)
        or (3, 4) <= sys.version_info[:3]):
    sys.exit('gsutil requires python 2.7 or 3.4+.')

# setup a string to load the correct httplib2
if sys.version_info[0] == 2:
    submodule_pyvers = 'python2'
else:
    submodule_pyvers = 'python3'


def UsingCrcmodExtension(crcmod_module):
  return (getattr(crcmod_module, 'crcmod', None) and
          getattr(crcmod_module.crcmod, '_usingExtension', None))


def OutputAndExit(message):
  sys.stderr.write('%s\n' % message)
  sys.exit(1)


GSUTIL_DIR = os.path.dirname(os.path.abspath(os.path.realpath(__file__)))
if not GSUTIL_DIR:
  OutputAndExit('Unable to determine where gsutil is installed. Sorry, '
                'cannot run correctly without this.\n')

# The wrapper script adds all third_party libraries to the Python path, since
# we don't assume any third party libraries are installed system-wide.
THIRD_PARTY_DIR = os.path.join(GSUTIL_DIR, 'third_party')
<<<<<<< HEAD
VENDORED_DIR = os.path.join(THIRD_PARTY_DIR, 'vendored')
=======
>>>>>>> a5a268f9

# Flag for whether or not an import wrapper is used to measure time taken for
# individual imports.
MEASURING_TIME_ACTIVE = False

# Filter out "module was already imported" warnings that get printed after we
# add our bundled version of modules to the Python path.
warnings.filterwarnings('ignore', category=UserWarning,
                        message=r'.* httplib2 was already imported from')
warnings.filterwarnings('ignore', category=UserWarning,
                        message=r'.* oauth2client was already imported from')

# List of third-party libraries. The first element of the tuple is the name of
# the directory under third_party and the second element is the subdirectory
# that needs to be added to sys.path.
THIRD_PARTY_LIBS = [
    ('argcomplete', ''),  # For tab-completion (gcloud installs only).
    ('mock', ''),
    ('funcsigs', ''),  # mock dependency
    ('google-reauth-python', ''),  # Package name: google_reauth
    ('pyu2f', ''),  # google_reauth dependency
    ('oauth2client', ''),
    ('pyasn1', ''),  # oauth2client dependency
    ('pyasn1-modules', ''),  # oauth2client dependency
    ('rsa', ''),  # oauth2client dependency
    ('apitools', ''),
    ('gcs-oauth2-boto-plugin', ''),
    ('fasteners', ''), # oauth2client and apitools dependency
    ('monotonic', ''), # fasteners dependency
    ('httplib2', submodule_pyvers),
    ('python-gflags', ''),
    ('retry-decorator', ''),
    ('six', ''), # Python 2 / 3 compatibility dependency
    ('socksipy-branch', ''),
]

# The wrapper script adds all third_party libraries to the Python path, since
# we don't assume any third party libraries are installed system-wide.
#
# Note that vendored libraries (e.g. Boto) are added to the Python path in
# gslib/__init__.py, as they will always be present even when bypassing this
# script and invoking gslib.__main__.py's main() method directly.
THIRD_PARTY_DIR = os.path.join(GSUTIL_DIR, 'third_party')
for libdir, subdir in THIRD_PARTY_LIBS:
  if not os.path.isdir(os.path.join(THIRD_PARTY_DIR, libdir)):
    OutputAndExit(
        'There is no %s library under the gsutil third-party directory (%s).\n'
        'The gsutil command cannot work properly when installed this way.\n'
        'Please re-install gsutil per the installation instructions.' % (
            libdir, THIRD_PARTY_DIR))
  sys.path.insert(0, os.path.join(THIRD_PARTY_DIR, libdir, subdir))

CRCMOD_PATH = os.path.join(THIRD_PARTY_DIR, 'crcmod', 'python2')
CRCMOD_OSX_PATH = os.path.join(THIRD_PARTY_DIR, 'crcmod_osx')
try:
  # pylint: disable=g-import-not-at-top
  import crcmod
except ImportError:
  # Note: the bundled crcmod module under THIRD_PARTY_DIR does not include its
  # compiled C extension, but we still add it to sys.path because other parts of
  # gsutil assume that at least the core crcmod module will be available.
  local_crcmod_path = (CRCMOD_OSX_PATH
                       if 'darwin' in str(sys.platform).lower()
                       else CRCMOD_PATH)
  sys.path.insert(0, local_crcmod_path)


def RunMain():
  # pylint: disable=g-import-not-at-top
  import gslib.__main__
  sys.exit(gslib.__main__.main())

if __name__ == '__main__':
  RunMain()<|MERGE_RESOLUTION|>--- conflicted
+++ resolved
@@ -56,10 +56,6 @@
 # The wrapper script adds all third_party libraries to the Python path, since
 # we don't assume any third party libraries are installed system-wide.
 THIRD_PARTY_DIR = os.path.join(GSUTIL_DIR, 'third_party')
-<<<<<<< HEAD
-VENDORED_DIR = os.path.join(THIRD_PARTY_DIR, 'vendored')
-=======
->>>>>>> a5a268f9
 
 # Flag for whether or not an import wrapper is used to measure time taken for
 # individual imports.
@@ -89,7 +85,7 @@
     ('gcs-oauth2-boto-plugin', ''),
     ('fasteners', ''), # oauth2client and apitools dependency
     ('monotonic', ''), # fasteners dependency
-    ('httplib2', submodule_pyvers),
+    ('httplib2', 'python2'),
     ('python-gflags', ''),
     ('retry-decorator', ''),
     ('six', ''), # Python 2 / 3 compatibility dependency
