--- conflicted
+++ resolved
@@ -1767,9 +1767,25 @@
           # Converts the GMT time tuple to local Linux timestamp.
           localtime = calendar.timegm(timetuple)
           localdt = datetime.datetime.fromtimestamp(localtime)
-<<<<<<< HEAD
           print('Measurement time: \n %s' % localdt.strftime(
               '%Y-%m-%d %I:%M:%S %p %Z'))
+
+      if 'on_gce' in info:
+        print('Running on GCE: \n  %s' % info['on_gce'])
+        if info['on_gce']:
+          print('GCE Instance:\n\t%s' %
+                info['gce_instance_info'].replace('\n', '\n\t'))
+      print('Bucket location: \n  %s' % info['bucket_location'])
+      print('Bucket storage class: \n  %s' % info['bucket_storageClass'])
+      print('Google Server: \n  %s' % info['googserv_route'])
+      print('Google Server IP Addresses: \n  %s' %
+             ('\n  '.join(info['googserv_ips'])))
+      print('Google Server Hostnames: \n  %s' %
+             ('\n  '.join(info['googserv_hostnames'])))
+      print('Google DNS thinks your IP is: \n  %s' % info['dns_o-o_ip'])
+      print('CPU Count: \n  %s' % info['cpu_count'])
+      print('CPU Load Average: \n  %s' % info['load_avg'])
+
 
       print('Google Server: \n  %s' % info['googserv_route'])
       print(('Google Server IP Addresses: \n  %s' %
@@ -1779,26 +1795,6 @@
       print('Google DNS thinks your IP is: \n  %s' % info['dns_o-o_ip'])
       print('CPU Count: \n  %s' % info['cpu_count'])
       print('CPU Load Average: \n  %s' % info['load_avg'])
-=======
-          print 'Measurement time: \n %s' % localdt.strftime(
-              '%Y-%m-%d %I:%M:%S %p %Z')
-
-      if 'on_gce' in info:
-        print 'Running on GCE: \n  %s' % info['on_gce']
-        if info['on_gce']:
-          print ('GCE Instance:\n\t%s' %
-                 info['gce_instance_info'].replace('\n', '\n\t'))
-      print 'Bucket location: \n  %s' % info['bucket_location']
-      print 'Bucket storage class: \n  %s' % info['bucket_storageClass']
-      print 'Google Server: \n  %s' % info['googserv_route']
-      print ('Google Server IP Addresses: \n  %s' %
-             ('\n  '.join(info['googserv_ips'])))
-      print ('Google Server Hostnames: \n  %s' %
-             ('\n  '.join(info['googserv_hostnames'])))
-      print 'Google DNS thinks your IP is: \n  %s' % info['dns_o-o_ip']
-      print 'CPU Count: \n  %s' % info['cpu_count']
-      print 'CPU Load Average: \n  %s' % info['load_avg']
->>>>>>> d71a4b10
       try:
         print(('Total Memory: \n  %s' %
                MakeHumanReadable(info['meminfo']['mem_total'])))
