--- conflicted
+++ resolved
@@ -309,11 +309,7 @@
 def GetTabCompletionCacheFilename():
   tab_completion_dir = os.path.join(GetGsutilStateDir(), 'tab-completion')
   # Limit read permissions on the directory to owner for privacy.
-<<<<<<< HEAD
-  CreateDirIfNeeded(tab_completion_dir, mode=0o700)
-=======
-  system_util.CreateDirIfNeeded(tab_completion_dir, mode=0700)
->>>>>>> 67eb76dc
+  system_util.CreateDirIfNeeded(tab_completion_dir, mode=0o700)
   return os.path.join(tab_completion_dir, 'cache')
 
 
@@ -378,12 +374,6 @@
   import gcs_oauth2_boto_plugin
   # pylint: enable=g-import-not-at-top
 
-<<<<<<< HEAD
-  # TODO(boto-2.49.0): Remove when we pull in the next version of Boto.
-  boto.s3.key.Key.should_retry = _PatchedShouldRetryMethod
-
-=======
->>>>>>> 67eb76dc
   # TODO(https://github.com/boto/boto/issues/3831): Remove this if the GitHub
   # issue is ever addressed.
   orig_get_plugin_method = boto.plugin.get_plugin
