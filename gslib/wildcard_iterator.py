# -*- coding: utf-8 -*-
# Copyright 2010 Google Inc. All Rights Reserved.
#
# Licensed under the Apache License, Version 2.0 (the "License");
# you may not use this file except in compliance with the License.
# You may obtain a copy of the License at
#
#     http://www.apache.org/licenses/LICENSE-2.0
#
# Unless required by applicable law or agreed to in writing, software
# distributed under the License is distributed on an "AS IS" BASIS,
# WITHOUT WARRANTIES OR CONDITIONS OF ANY KIND, either express or implied.
# See the License for the specific language governing permissions and
# limitations under the License.
"""Wildcard iterator class and supporting functions."""

from __future__ import absolute_import
from __future__ import print_function
from __future__ import division
from __future__ import unicode_literals

import fnmatch
import glob
import logging
import os
import re
import sys
import textwrap

import six

from gslib.bucket_listing_ref import BucketListingBucket
from gslib.bucket_listing_ref import BucketListingObject
from gslib.bucket_listing_ref import BucketListingPrefix
from gslib.cloud_api import AccessDeniedException
from gslib.cloud_api import CloudApi
from gslib.cloud_api import NotFoundException
from gslib.exception import CommandException
from gslib.storage_url import ContainsWildcard
from gslib.storage_url import GenerationFromUrlAndString
from gslib.storage_url import StorageUrlFromString
from gslib.storage_url import StripOneSlash
from gslib.storage_url import WILDCARD_REGEX
from gslib.third_party.storage_apitools import storage_v1_messages as apitools_messages
from gslib.utils.constants import UTF8
from gslib.utils.text_util import FixWindowsEncodingIfNeeded
from gslib.utils.text_util import PrintableStr

if six.PY3:
  # StandardError was removed, so use the base exception type instead
  StandardError = Exception


FLAT_LIST_REGEX = re.compile(r'(?P<before>.*?)\*\*(?P<after>.*)')

_UNICODE_EXCEPTION_TEXT = (
  'Invalid Unicode path encountered (%s). gsutil cannot proceed '
  'with such files present. Please remove or rename this file and '
  'try again. NOTE: the path printed above replaces the '
  'problematic characters with a hex-encoded printable '
  'representation. For more details (including how to convert to a '
  'gsutil-compatible encoding) see `gsutil help encoding`.')


class WildcardIterator(object):
  """Class for iterating over Google Cloud Storage strings containing wildcards.

  The base class is abstract; you should instantiate using the
  wildcard_iterator() static factory method, which chooses the right
  implementation depending on the base string.
  """

  # TODO: Standardize on __str__ and __repr__ here and elsewhere.  Define both
  # and make one return the other.
  def __repr__(self):
    """Returns string representation of WildcardIterator."""
    return 'WildcardIterator(%s)' % self.wildcard_url.url_string


class CloudWildcardIterator(WildcardIterator):
  """WildcardIterator subclass for buckets, bucket subdirs and objects.

  Iterates over BucketListingRef matching the Url string wildcard. It's
  much more efficient to first get metadata that's available in the Bucket
  (for example to get the name and size of each object), because that
  information is available in the object list results.
  """

  def __init__(self, wildcard_url, gsutil_api, all_versions=False,
               project_id=None, logger=None):
    """Instantiates an iterator that matches the wildcard URL.

    Args:
      wildcard_url: CloudUrl that contains the wildcard to iterate.
      gsutil_api: Cloud storage interface.  Passed in for thread safety, also
                  settable for testing/mocking.
      all_versions: If true, the iterator yields all versions of objects
                    matching the wildcard.  If false, yields just the live
                    object version.
      project_id: Project ID to use for bucket listings.
      logger: logging.Logger used for outputting debug messages during
              iteration. If None, the root logger will be used.
    """
    self.wildcard_url = wildcard_url
    self.all_versions = all_versions
    self.gsutil_api = gsutil_api
    self.project_id = project_id
    self.logger = logger or logging.getLogger()

  def __iter__(self, bucket_listing_fields=None,
               expand_top_level_buckets=False):
    """Iterator that gets called when iterating over the cloud wildcard.

    In the case where no wildcard is present, returns a single matching object,
    single matching prefix, or one of each if both exist.

    Args:
      bucket_listing_fields: Iterable fields to include in bucket listings.
                             Ex. ['name', 'acl'].  Iterator is
                             responsible for converting these to list-style
                             format ['items/name', 'items/acl'] as well as
                             adding any fields necessary for listing such as
                             prefixes.  API implementation is responsible for
                             adding pagination fields.  If this is None,
                             all fields are returned.
      expand_top_level_buckets: If true, yield no BUCKET references.  Instead,
                                expand buckets into top-level objects and
                                prefixes.

    Yields:
      BucketListingRef of type BUCKET, OBJECT or PREFIX.
    """
    single_version_request = self.wildcard_url.HasGeneration()

    # For wildcard expansion purposes, we need at a minimum the name of
    # each object and prefix.  If we're not using the default of requesting
    # all fields, make sure at least these are requested.  The Cloud API
    # tolerates specifying the same field twice.
    get_fields = None
    if bucket_listing_fields:
      get_fields = set()
      for field in bucket_listing_fields:
        get_fields.add(field)
      bucket_listing_fields = self._GetToListFields(
          get_fields=bucket_listing_fields)
      bucket_listing_fields.update(['items/name', 'prefixes'])
      get_fields.update(['name'])
      # If we're making versioned requests, ensure generation and
      # metageneration are also included.
      if single_version_request or self.all_versions:
        bucket_listing_fields.update(['items/generation',
                                      'items/metageneration'])
        get_fields.update(['generation', 'metageneration'])

    # Handle bucket wildcarding, if any, in _ExpandBucketWildcards. Then
    # iterate over the expanded bucket strings and handle any object
    # wildcarding.
    for bucket_listing_ref in self._ExpandBucketWildcards(bucket_fields=['id']):
      bucket_url_string = bucket_listing_ref.url_string
      if self.wildcard_url.IsBucket():
        # IsBucket() guarantees there are no prefix or object wildcards, and
        # thus this is a top-level listing of buckets.
        if expand_top_level_buckets:
          url = StorageUrlFromString(bucket_url_string)
          for obj_or_prefix in self.gsutil_api.ListObjects(
              url.bucket_name, delimiter='/', all_versions=self.all_versions,
              provider=self.wildcard_url.scheme,
              fields=bucket_listing_fields):
            if obj_or_prefix.datatype == CloudApi.CsObjectOrPrefixType.OBJECT:
              yield self._GetObjectRef(bucket_url_string, obj_or_prefix.data,
                                       with_version=self.all_versions)
            else:  # CloudApi.CsObjectOrPrefixType.PREFIX:
              yield self._GetPrefixRef(bucket_url_string, obj_or_prefix.data)
        else:
          yield bucket_listing_ref
      else:
        # By default, assume a non-wildcarded URL is an object, not a prefix.
        # This prevents unnecessary listings (which are slower, more expensive,
        # and also subject to eventual consistency).
        if (not ContainsWildcard(self.wildcard_url.url_string) and
            self.wildcard_url.IsObject() and not self.all_versions):
          try:
            get_object = self.gsutil_api.GetObjectMetadata(
                self.wildcard_url.bucket_name,
                self.wildcard_url.object_name,
                generation=self.wildcard_url.generation,
                provider=self.wildcard_url.scheme,
                fields=get_fields)
            yield self._GetObjectRef(
                self.wildcard_url.bucket_url_string, get_object,
                with_version=(self.all_versions or single_version_request))
            return
          except (NotFoundException, AccessDeniedException):
            # It's possible this is a prefix - try to list instead.
            pass

        # Expand iteratively by building prefix/delimiter bucket listing
        # request, filtering the results per the current level's wildcard
        # (if present), and continuing with the next component of the
        # wildcard. See _BuildBucketFilterStrings() documentation for details.
        if single_version_request:
          url_string = '%s%s#%s' % (bucket_url_string,
                                    self.wildcard_url.object_name,
                                    self.wildcard_url.generation)
        else:
          # Rstrip any prefixes to correspond with rstripped prefix wildcard
          # from _BuildBucketFilterStrings().
          url_string = '%s%s' % (bucket_url_string,
                                 StripOneSlash(self.wildcard_url.object_name)
                                 or '/')  # Cover root object named '/' case.
        urls_needing_expansion = [url_string]
        while urls_needing_expansion:
          url = StorageUrlFromString(urls_needing_expansion.pop(0))
          (prefix, delimiter, prefix_wildcard, suffix_wildcard) = (
              self._BuildBucketFilterStrings(url.object_name))
          prog = re.compile(fnmatch.translate(prefix_wildcard))

          # If we have a suffix wildcard, we only care about listing prefixes.
          listing_fields = (
              set(['prefixes']) if suffix_wildcard else bucket_listing_fields)

          # List bucket for objects matching prefix up to delimiter.
          for obj_or_prefix in self.gsutil_api.ListObjects(
              url.bucket_name, prefix=prefix, delimiter=delimiter,
              all_versions=self.all_versions or single_version_request,
              provider=self.wildcard_url.scheme, fields=listing_fields):
            if obj_or_prefix.datatype == CloudApi.CsObjectOrPrefixType.OBJECT:
              gcs_object = obj_or_prefix.data
              if prog.match(gcs_object.name):
                if not suffix_wildcard or (
                    StripOneSlash(gcs_object.name) == suffix_wildcard):
                  if not single_version_request or (
                      self._SingleVersionMatches(gcs_object.generation)):
                    yield self._GetObjectRef(
                        bucket_url_string, gcs_object, with_version=(
                            self.all_versions or single_version_request))
            else:  # CloudApi.CsObjectOrPrefixType.PREFIX
              prefix = obj_or_prefix.data

              if ContainsWildcard(prefix):
                # TODO: Disambiguate user-supplied strings from iterated
                # prefix and object names so that we can better reason
                # about wildcards and handle this case without raising an error.
                raise CommandException(
                    'Cloud folder %s%s contains a wildcard; gsutil does '
                    'not currently support objects with wildcards in their '
                    'name.'
                    % (bucket_url_string, prefix))

              # If the prefix ends with a slash, remove it.  Note that we only
              # remove one slash so that we can successfully enumerate dirs
              # containing multiple slashes.
              rstripped_prefix = StripOneSlash(prefix)
              if prog.match(rstripped_prefix):
                if suffix_wildcard and rstripped_prefix != suffix_wildcard:
                  # There's more wildcard left to expand.
                  url_append_string = '%s%s' % (
                      bucket_url_string, rstripped_prefix + '/' +
                      suffix_wildcard)
                  urls_needing_expansion.append(url_append_string)
                else:
                  # No wildcard to expand, just yield the prefix
                  yield self._GetPrefixRef(bucket_url_string, prefix)

  def _BuildBucketFilterStrings(self, wildcard):
    """Builds strings needed for querying a bucket and filtering results.

    This implements wildcard object name matching.

    Args:
      wildcard: The wildcard string to match to objects.

    Returns:
      (prefix, delimiter, prefix_wildcard, suffix_wildcard)
      where:
        prefix is the prefix to be sent in bucket GET request.
        delimiter is the delimiter to be sent in bucket GET request.
        prefix_wildcard is the wildcard to be used to filter bucket GET results.
        suffix_wildcard is wildcard to be appended to filtered bucket GET
          results for next wildcard expansion iteration.
      For example, given the wildcard gs://bucket/abc/d*e/f*.txt we
      would build prefix= abc/d, delimiter=/, prefix_wildcard=d*e, and
      suffix_wildcard=f*.txt. Using this prefix and delimiter for a bucket
      listing request will then produce a listing result set that can be
      filtered using this prefix_wildcard; and we'd use this suffix_wildcard
      to feed into the next call(s) to _BuildBucketFilterStrings(), for the
      next iteration of listing/filtering.

    Raises:
      AssertionError if wildcard doesn't contain any wildcard chars.
    """
    # Generate a request prefix if the object name part of the wildcard starts
    # with a non-wildcard string (e.g., that's true for 'gs://bucket/abc*xyz').
    match = WILDCARD_REGEX.search(wildcard)
    if not match:
      # Input "wildcard" has no wildcard chars, so just return tuple that will
      # cause a bucket listing to match the given input wildcard. Example: if
      # previous iteration yielded gs://bucket/dir/ with suffix_wildcard abc,
      # the next iteration will call _BuildBucketFilterStrings() with
      # gs://bucket/dir/abc, and we will return prefix ='dir/abc',
      # delimiter='/', prefix_wildcard='dir/abc', and suffix_wildcard=''.
      prefix = wildcard
      delimiter = '/'
      prefix_wildcard = wildcard
      suffix_wildcard = ''
    else:
      if match.start() > 0:
        # Wildcard does not occur at beginning of object name, so construct a
        # prefix string to send to server.
        prefix = wildcard[:match.start()]
        wildcard_part = wildcard[match.start():]
      else:
        prefix = None
        wildcard_part = wildcard
      end = wildcard_part.find('/')
      if end != -1:
        wildcard_part = wildcard_part[:end+1]
      # Remove trailing '/' so we will match gs://bucket/abc* as well as
      # gs://bucket/abc*/ with the same wildcard regex.
      prefix_wildcard = StripOneSlash((prefix or '') + wildcard_part)
      suffix_wildcard = wildcard[match.end():]
      end = suffix_wildcard.find('/')
      if end == -1:
        suffix_wildcard = ''
      else:
        suffix_wildcard = suffix_wildcard[end+1:]
      # To implement recursive (**) wildcarding, if prefix_wildcard
      # suffix_wildcard starts with '**' don't send a delimiter, and combine
      # suffix_wildcard at end of prefix_wildcard.
      if prefix_wildcard.find('**') != -1:
        delimiter = None
        prefix_wildcard += suffix_wildcard
        suffix_wildcard = ''
      else:
        delimiter = '/'
    # The following debug output is useful for tracing how the algorithm
    # walks through a multi-part wildcard like gs://bucket/abc/d*e/f*.txt
<<<<<<< HEAD
    # if self.debug > 1:
    #   sys.stderr.write(
    #       'DEBUG: wildcard=%s, prefix=%s, delimiter=%s, '
    #       'prefix_wildcard=%s, suffix_wildcard=%s\n' %
    #       (wildcard, prefix,
    #        delimiter, prefix_wildcard,
    #        suffix_wildcard))
    #       (PrintableStr(wildcard), PrintableStr(prefix),
    #        PrintableStr(delimiter), PrintableStr(prefix_wildcard),
    #        PrintableStr(suffix_wildcard)))
=======
    self.logger.debug(
        'wildcard=%s, prefix=%s, delimiter=%s, '
        'prefix_wildcard=%s, suffix_wildcard=%s\n',
        PrintableStr(wildcard), PrintableStr(prefix),
        PrintableStr(delimiter), PrintableStr(prefix_wildcard),
        PrintableStr(suffix_wildcard))
>>>>>>> 67eb76dc
    return (prefix, delimiter, prefix_wildcard, suffix_wildcard)

  def _SingleVersionMatches(self, listed_generation):
    decoded_generation = GenerationFromUrlAndString(self.wildcard_url,
                                                    listed_generation)
    return str(self.wildcard_url.generation) == str(decoded_generation)

  def _ExpandBucketWildcards(self, bucket_fields=None):
    """Expands bucket and provider wildcards.

    Builds a list of bucket url strings that can be iterated on.

    Args:
      bucket_fields: If present, populate only these metadata fields for
                     buckets.  Example value: ['acl', 'defaultObjectAcl']

    Yields:
      BucketListingRefereneces of type BUCKET.
    """
    bucket_url = StorageUrlFromString(self.wildcard_url.bucket_url_string)
    if (bucket_fields and set(bucket_fields) == set(['id']) and
        not ContainsWildcard(self.wildcard_url.bucket_name)):
      # If we just want the name of a non-wildcarded bucket URL,
      # don't make an RPC.
      yield BucketListingBucket(bucket_url)
    elif(self.wildcard_url.IsBucket() and
         not ContainsWildcard(self.wildcard_url.bucket_name)):
      # If we have a non-wildcarded bucket URL, get just that bucket.
      yield BucketListingBucket(
          bucket_url, root_object=self.gsutil_api.GetBucket(
              self.wildcard_url.bucket_name, provider=self.wildcard_url.scheme,
              fields=bucket_fields))
    else:
      regex = fnmatch.translate(self.wildcard_url.bucket_name)
      prog = re.compile(regex)

      fields = self._GetToListFields(bucket_fields)
      if fields:
        fields.add('items/id')
      for bucket in self.gsutil_api.ListBuckets(
          fields=fields, project_id=self.project_id,
          provider=self.wildcard_url.scheme):
        if prog.match(bucket.id):
          url = StorageUrlFromString(
              '%s://%s/' % (self.wildcard_url.scheme, bucket.id))
          yield BucketListingBucket(url, root_object=bucket)

  def _GetToListFields(self, get_fields=None):
    """Prepends 'items/' to the input fields and converts it to a set.

    This way field sets requested for GetBucket can be used in ListBucket calls.
    Note that the input set must contain only bucket or object fields; listing
    fields such as prefixes or nextPageToken should be added after calling
    this function.

    Args:
      get_fields: Iterable fields usable in GetBucket/GetObject calls.

    Returns:
      Set of fields usable in ListBuckets/ListObjects calls.
    """
    if get_fields:
      list_fields = set()
      for field in get_fields:
        list_fields.add('items/' + field)
      return list_fields

  def _GetObjectRef(self, bucket_url_string, gcs_object, with_version=False):
    """Creates a BucketListingRef of type OBJECT from the arguments.

    Args:
      bucket_url_string: Wildcardless string describing the containing bucket.
      gcs_object: gsutil_api root Object for populating the BucketListingRef.
      with_version: If true, return a reference with a versioned string.

    Returns:
      BucketListingRef of type OBJECT.
    """
    # Generation can be None in test mocks, so just return the
    # live object for simplicity.
    if with_version and gcs_object.generation is not None:
      generation_str = GenerationFromUrlAndString(self.wildcard_url,
                                                  gcs_object.generation)
      object_string = '%s%s#%s' % (bucket_url_string, gcs_object.name,
                                   generation_str)
    else:
      object_string = '%s%s' % (bucket_url_string, gcs_object.name)
    object_url = StorageUrlFromString(object_string)
    return BucketListingObject(object_url, root_object=gcs_object)

  def _GetPrefixRef(self, bucket_url_string, prefix):
    """Creates a BucketListingRef of type PREFIX from the arguments.

    Args:
      bucket_url_string: Wildcardless string describing the containing bucket.
      prefix: gsutil_api Prefix for populating the BucketListingRef

    Returns:
      BucketListingRef of type PREFIX.
    """
    prefix_url = StorageUrlFromString('%s%s' % (bucket_url_string, prefix))
    return BucketListingPrefix(prefix_url, root_object=prefix)

  def IterBuckets(self, bucket_fields=None):
    """Iterates over the wildcard, returning refs for each expanded bucket.

    This ignores the object part of the URL entirely and expands only the
    the bucket portion.  It will yield BucketListingRefs of type BUCKET only.

    Args:
      bucket_fields: Iterable fields to include in bucket listings.
                     Ex. ['defaultObjectAcl', 'logging'].  This function is
                     responsible for converting these to listing-style
                     format ['items/defaultObjectAcl', 'items/logging'], as
                     well as adding any fields necessary for listing such as
                     'items/id'.  API implemenation is responsible for
                     adding pagination fields.  If this is None, all fields are
                     returned.

    Yields:
      BucketListingRef of type BUCKET, or empty iterator if no matches.
    """
    for blr in self._ExpandBucketWildcards(bucket_fields=bucket_fields):
      yield blr

  def IterAll(self, bucket_listing_fields=None, expand_top_level_buckets=False):
    """Iterates over the wildcard, yielding bucket, prefix or object refs.

    Args:
      bucket_listing_fields: If present, populate only these metadata
                             fields for listed objects.
      expand_top_level_buckets: If true and the wildcard expands only to
                                Bucket(s), yields the expansion of each bucket
                                into a top-level listing of prefixes and objects
                                in that bucket instead of a BucketListingRef
                                to that bucket.

    Yields:
      BucketListingRef, or empty iterator if no matches.
    """
    for blr in self.__iter__(
        bucket_listing_fields=bucket_listing_fields,
        expand_top_level_buckets=expand_top_level_buckets):
      yield blr

  def IterObjects(self, bucket_listing_fields=None):
    """Iterates over the wildcard, yielding only object BucketListingRefs.

    Args:
      bucket_listing_fields: If present, populate only these metadata
                             fields for listed objects.

    Yields:
      BucketListingRefs of type OBJECT or empty iterator if no matches.
    """
    for blr in self.__iter__(bucket_listing_fields=bucket_listing_fields,
                             expand_top_level_buckets=True):
      if blr.IsObject():
        yield blr


def _GetFileObject(filepath):
  """Returns an apitools Object class with supported file attributes.

  To provide size estimates for local to cloud file copies, we need to retrieve
  expose the local file's size.

  Args:
    filepath: Path to the file.

  Returns:
    apitools Object that with file name and size attributes filled-in.
  """
  # TODO: If we are preserving POSIX attributes, we could instead call
  # os.stat() here.
  return apitools_messages.Object(size=os.path.getsize(filepath))


class FileWildcardIterator(WildcardIterator):
  """WildcardIterator subclass for files and directories.

  If you use recursive wildcards ('**') only a single such wildcard is
  supported. For example you could use the wildcard '**/*.txt' to list all .txt
  files in any subdirectory of the current directory, but you couldn't use a
  wildcard like '**/abc/**/*.txt' (which would, if supported, let you find .txt
  files in any subdirectory named 'abc').
  """

  def __init__(self, wildcard_url, ignore_symlinks=False, logger=None):
    """Instantiates an iterator over BucketListingRefs matching wildcard URL.

    Args:
      wildcard_url: FileUrl that contains the wildcard to iterate.
      ignore_symlinks: If True, ignore symlinks during iteration.
      logger: logging.Logger used for outputting debug messages during
              iteration. If None, the root logger will be used.
    """
    self.wildcard_url = wildcard_url
    self.ignore_symlinks = ignore_symlinks
    self.logger = logger or logging.getLogger()

  def __iter__(self, bucket_listing_fields=None):
    """Iterator that gets called when iterating over the file wildcard.

    In the case where no wildcard is present, returns a single matching file
    or directory.

    Args:
      bucket_listing_fields: Iterable fields to include in listings.
          Ex. ['size']. Currently only 'size' is supported.
          If present, will populate yielded BucketListingObject.root_object
          with the file name and size.

    Raises:
      WildcardException: if invalid wildcard found.

    Yields:
      BucketListingRef of type OBJECT (for files) or PREFIX (for directories)
    """
    include_size = (bucket_listing_fields
                    and 'size' in set(bucket_listing_fields))

    wildcard = self.wildcard_url.object_name
    match = FLAT_LIST_REGEX.match(wildcard)
    if match:
      # Recursive wildcarding request ('.../**/...').
      # Example input: wildcard = '/tmp/tmp2pQJAX/**/*'
      base_dir = match.group('before')[:-1]
      remaining_wildcard = match.group('after')
      # At this point for the above example base_dir = '/tmp/tmp2pQJAX' and
      # remaining_wildcard = '/*'
      if remaining_wildcard.startswith('*'):
        raise WildcardException('Invalid wildcard with more than 2 consecutive '
                                '*s (%s)' % wildcard)
      # If there was no remaining wildcard past the recursive wildcard,
      # treat it as if it were a '*'. For example, file://tmp/** is equivalent
      # to file://tmp/**/*
      if not remaining_wildcard:
        remaining_wildcard = '*'
      # Skip slash(es).
      remaining_wildcard = remaining_wildcard.lstrip(os.sep)
      filepaths = self._IterDir(base_dir, remaining_wildcard)
    else:
      # Not a recursive wildcarding request.
      filepaths = glob.iglob(wildcard)
    for filepath in filepaths:
      expanded_url = StorageUrlFromString(filepath)
      try:
        if self.ignore_symlinks and os.path.islink(filepath):
          if self.logger:
            self.logger.info('Skipping symbolic link %s...', filepath)
          continue
        if os.path.isdir(filepath):
          yield BucketListingPrefix(expanded_url)
        else:
          blr_object = _GetFileObject(filepath) if include_size else None
          yield BucketListingObject(expanded_url, root_object=blr_object)
      except UnicodeEncodeError:
        raise CommandException('\n'.join(textwrap.wrap(
            _UNICODE_EXCEPTION_TEXT % repr(filepath))))

  def _IterDir(self, directory, wildcard):
    """An iterator over the specified dir and wildcard.

    Args:
      directory (unicode): The path of the directory to iterate over.
      wildcard (str): The wildcard characters used for filename pattern
          matching.

    Yields:
      (str) A string containing the path to a file somewhere under the directory
      hierarchy of `directory`.

    Raises:
      ComandException: If this method encounters a file path that it cannot
      decode as UTF-8.
    """
    if os.path.splitdrive(directory)[0] == directory:
      # For Windows-style paths that consist of a drive letter followed by a
      # colon, os.path.join behaves in an odd manner. It intentionally will not
      # join ['c:' and 'foo'] as 'c:\\foo', but rather as 'c:foo'. The latter
      # format is not handled correctly by gsutil, so we check if the path
      # specifies the root of a volume, and if so, append a backslash so that
      # the resulting joined path looks like 'c:\\foo'.
      directory += '\\'

    # UTF8-encode directory before passing it to os.walk() so if there are
    # non-valid UTF8 chars in the file name (e.g., that can happen if the file
    # originated on Windows) os.walk() will not attempt to decode and then die
    # with a "codec can't decode byte" error, and instead we can catch the error
    # at yield time and print a more informative error message.
    for dirpath, dirnames, filenames in os.walk(directory.encode(UTF8)):
      dirpath = dirpath.decode(UTF8)
      dirnames = [dn.decode(UTF8) for dn in dirnames]
      filenames = [fn.decode(UTF8) for fn in filenames]
      if self.logger:
        for dirname in dirnames:
          full_dir_path = os.path.join(dirpath, dirname)
          if os.path.islink(full_dir_path):
            self.logger.info('Skipping symlink directory "%s"', full_dir_path)
      for f in fnmatch.filter(filenames, wildcard):
        try:
          yield os.path.join(dirpath, FixWindowsEncodingIfNeeded(f))
        except UnicodeDecodeError:
          # Note: We considered several ways to deal with this, but each had
          # problems:
          # 1. Raise an exception and try to catch in a higher layer (the
          #    gsutil cp command), so we can properly support the gsutil cp -c
          #    option. That doesn't work because raising an exception during
          #    iteration terminates the generator.
          # 2. Accumulate a list of bad filenames and skip processing each
          #    during iteration, then raise at the end, with exception text
          #    printing the bad paths. That doesn't work because iteration is
          #    wrapped in PluralityCheckableIterator, so it's possible there
          #    are not-yet-performed copy operations at the time we reach the
          #    end of the iteration and raise the exception - which would cause
          #    us to skip copying validly named files. Moreover, the gsutil
          #    cp command loops over argv, so if you run the command gsutil cp
          #    -rc dir1 dir2 gs://bucket, an invalid unicode name inside dir1
          #    would cause dir2 never to be visited.
          # 3. Print the invalid pathname and skip it during iteration. That
          #    would work but would mean gsutil cp could exit with status 0
          #    even though some files weren't copied.
          # 4. Change the WildcardIterator to include an error status along with
          #    the result. That would solve the problem but would be a
          #    substantial change (WildcardIterator is used in many parts of
          #    gsutil), and we didn't feel that magnitude of change was
          #    warranted by this relatively uncommon corner case.
          # Instead we chose to abort when one such file is encountered, and
          # require the user to remove or rename the files and try again.
          raise CommandException('\n'.join(textwrap.wrap(
              _UNICODE_EXCEPTION_TEXT % repr(os.path.join(dirpath, f)))))

  # pylint: disable=unused-argument
  def IterObjects(self, bucket_listing_fields=None):
    """Iterates over the wildcard, yielding only object (file) refs.

    Args:
      bucket_listing_fields: Iterable fields to include in listings.
          Ex. ['size']. Currently only 'size' is supported.
          If present, will populate yielded BucketListingObject.root_object
          with the file name and size.

    Yields:
      BucketListingRefs of type OBJECT or empty iterator if no matches.
    """
    for bucket_listing_ref in self.IterAll(
        bucket_listing_fields=bucket_listing_fields):
      if bucket_listing_ref.IsObject():
        yield bucket_listing_ref

  # pylint: disable=unused-argument
  def IterAll(self, bucket_listing_fields=None, expand_top_level_buckets=False):
    """Iterates over the wildcard, yielding BucketListingRefs.

    Args:
      bucket_listing_fields: Iterable fields to include in listings.
          Ex. ['size']. Currently only 'size' is supported.
          If present, will populate yielded BucketListingObject.root_object
          with the file name and size.
      expand_top_level_buckets: Ignored; filesystems don't have buckets.

    Yields:
      BucketListingRefs of type OBJECT (file) or PREFIX (directory),
      or empty iterator if no matches.
    """
    for bucket_listing_ref in self.__iter__(
        bucket_listing_fields=bucket_listing_fields):
      yield bucket_listing_ref

  def IterBuckets(self, unused_bucket_fields=None):
    """Placeholder to allow polymorphic use of WildcardIterator.

    Args:
      unused_bucket_fields: Ignored; filesystems don't have buckets.

    Raises:
      WildcardException: in all cases.
    """
    raise WildcardException(
        'Iterating over Buckets not possible for file wildcards')


class WildcardException(StandardError):
  """Exception raised for invalid wildcard URLs."""

  def __init__(self, reason):
    StandardError.__init__(self)
    self.reason = reason

  def __repr__(self):
    return 'WildcardException: %s' % self.reason

  def __str__(self):
    return 'WildcardException: %s' % self.reason


def CreateWildcardIterator(url_str, gsutil_api, all_versions=False,
                           project_id=None, ignore_symlinks=False,
                           logger=None):
  """Instantiate a WildcardIterator for the given URL string.

  Args:
    url_str: URL string naming wildcard object(s) to iterate.
    gsutil_api: Cloud storage interface.  Passed in for thread safety, also
                settable for testing/mocking.
    all_versions: If true, the iterator yields all versions of objects
                  matching the wildcard.  If false, yields just the live
                  object version.
    project_id: Project id to use for bucket listings.
    ignore_symlinks: For FileUrls, ignore symlinks during iteration if true.
    logger: logging.Logger used for outputting debug messages during iteration.
            If None, the root logger will be used.

  Returns:
    A WildcardIterator that handles the requested iteration.
  """

  url = StorageUrlFromString(url_str)
  logger = logger or logging.getLogger()
  if url.IsFileUrl():
    return FileWildcardIterator(
        url, ignore_symlinks=ignore_symlinks, logger=logger)
  else:  # Cloud URL
    return CloudWildcardIterator(
        url, gsutil_api, all_versions=all_versions, project_id=project_id)<|MERGE_RESOLUTION|>--- conflicted
+++ resolved
@@ -335,25 +335,12 @@
         delimiter = '/'
     # The following debug output is useful for tracing how the algorithm
     # walks through a multi-part wildcard like gs://bucket/abc/d*e/f*.txt
-<<<<<<< HEAD
-    # if self.debug > 1:
-    #   sys.stderr.write(
-    #       'DEBUG: wildcard=%s, prefix=%s, delimiter=%s, '
-    #       'prefix_wildcard=%s, suffix_wildcard=%s\n' %
-    #       (wildcard, prefix,
-    #        delimiter, prefix_wildcard,
-    #        suffix_wildcard))
-    #       (PrintableStr(wildcard), PrintableStr(prefix),
-    #        PrintableStr(delimiter), PrintableStr(prefix_wildcard),
-    #        PrintableStr(suffix_wildcard)))
-=======
     self.logger.debug(
         'wildcard=%s, prefix=%s, delimiter=%s, '
         'prefix_wildcard=%s, suffix_wildcard=%s\n',
         PrintableStr(wildcard), PrintableStr(prefix),
         PrintableStr(delimiter), PrintableStr(prefix_wildcard),
         PrintableStr(suffix_wildcard))
->>>>>>> 67eb76dc
     return (prefix, delimiter, prefix_wildcard, suffix_wildcard)
 
   def _SingleVersionMatches(self, listed_generation):
