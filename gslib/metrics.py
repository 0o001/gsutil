--- conflicted
+++ resolved
@@ -919,17 +919,10 @@
   If the user agrees, generates a UUID file. Will not prompt if part of SDK.
   """
   disable_prompt = boto.config.get_value('GSUtil', 'disable_analytics_prompt')
-<<<<<<< HEAD
-  if not os.path.exists(
-      _UUID_FILE_PATH) and not disable_prompt and not os.environ.get(
-          'CLOUDSDK_WRAPPER'):
-    enable_analytics = input('\n' + textwrap.fill(
-=======
   if (not os.path.exists(_UUID_FILE_PATH) and
       not disable_prompt and
       not system_util.InvokedViaCloudSdk()):
-    enable_analytics = raw_input('\n' + textwrap.fill(
->>>>>>> 67eb76dc
+    enable_analytics = input('\n' + textwrap.fill(
         'gsutil developers rely on user feedback to make improvements to the '
         'tool. Would you like to send anonymous usage statistics to help '
         'improve gsutil? [y/N]') + ' ')
