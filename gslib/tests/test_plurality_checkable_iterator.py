# -*- coding: utf-8 -*-
# Copyright 2012 Google Inc. All Rights Reserved.
#
# Permission is hereby granted, free of charge, to any person obtaining a
# copy of this software and associated documentation files (the
# "Software"), to deal in the Software without restriction, including
# without limitation the rights to use, copy, modify, merge, publish, dis-
# tribute, sublicense, and/or sell copies of the Software, and to permit
# persons to whom the Software is furnished to do so, subject to the fol-
# lowing conditions:
#
# The above copyright notice and this permission notice shall be included
# in all copies or substantial portions of the Software.
#
# THE SOFTWARE IS PROVIDED "AS IS", WITHOUT WARRANTY OF ANY KIND, EXPRESS
# OR IMPLIED, INCLUDING BUT NOT LIMITED TO THE WARRANTIES OF MERCHANTABIL-
# ITY, FITNESS FOR A PARTICULAR PURPOSE AND NONINFRINGEMENT. IN NO EVENT
# SHALL THE AUTHOR BE LIABLE FOR ANY CLAIM, DAMAGES OR OTHER LIABILITY,
# WHETHER IN AN ACTION OF CONTRACT, TORT OR OTHERWISE, ARISING FROM,
# OUT OF OR IN CONNECTION WITH THE SOFTWARE OR THE USE OR OTHER DEALINGS
# IN THE SOFTWARE.
"""Unit tests for PluralityCheckableIterator."""

from __future__ import absolute_import
from __future__ import print_function
from __future__ import division
from __future__ import unicode_literals

import sys

import six
from six.moves import range

from gslib.plurality_checkable_iterator import PluralityCheckableIterator
import gslib.tests.testcase as testcase


class CustomTestException(Exception):
  pass


class PluralityCheckableIteratorTests(testcase.GsUtilUnitTestCase):
  """Unit tests for PluralityCheckableIterator."""

  def testPluralityCheckableIteratorWith0Elems(self):
    """Tests empty PluralityCheckableIterator."""
    input_list = list(range(0))
    it = iter(input_list)
    pcit = PluralityCheckableIterator(it)
    self.assertTrue(pcit.IsEmpty())
    self.assertFalse(pcit.HasPlurality())
    output_list = list(pcit)
    self.assertEqual(input_list, output_list)

  def testPluralityCheckableIteratorWith1Elem(self):
    """Tests PluralityCheckableIterator with 1 element."""
    input_list = list(range(1))
    it = iter(input_list)
    pcit = PluralityCheckableIterator(it)
    self.assertFalse(pcit.IsEmpty())
    self.assertFalse(pcit.HasPlurality())
    output_list = list(pcit)
    self.assertEqual(input_list, output_list)

  def testPluralityCheckableIteratorWith2Elems(self):
    """Tests PluralityCheckableIterator with 2 elements."""
    input_list = list(range(2))
    it = iter(input_list)
    pcit = PluralityCheckableIterator(it)
    self.assertFalse(pcit.IsEmpty())
    self.assertTrue(pcit.HasPlurality())
    output_list = list(pcit)
    self.assertEqual(input_list, output_list)

  def testPluralityCheckableIteratorWith3Elems(self):
    """Tests PluralityCheckableIterator with 3 elements."""
    input_list = list(range(3))
    it = iter(input_list)
    pcit = PluralityCheckableIterator(it)
    self.assertFalse(pcit.IsEmpty())
    self.assertTrue(pcit.HasPlurality())
    output_list = list(pcit)
    self.assertEqual(input_list, output_list)

  def testPluralityCheckableIteratorWith1Elem1Exception(self):
    """Tests PluralityCheckableIterator with 2 elements.

    The second element raises an exception.
    """

    class IterTest(six.Iterator):

      def __init__(self):
        self.position = 0

      def __iter__(self):
        return self

      def __next__(self):
        if self.position == 0:
          self.position += 1
          return 1
        elif self.position == 1:
          self.position += 1
          raise CustomTestException('Test exception')
        else:
          raise StopIteration()

    pcit = PluralityCheckableIterator(IterTest())
    self.assertFalse(pcit.IsEmpty())
    self.assertTrue(pcit.HasPlurality())
    iterated_value = None
    try:
      for value in pcit:
        iterated_value = value
      self.fail('Expected exception from iterator')
    except CustomTestException:
      pass
    self.assertEqual(iterated_value, 1)

  def testPluralityCheckableIteratorWith2Exceptions(self):
    """Tests PluralityCheckableIterator with 2 elements that both raise."""

    class IterTest(six.Iterator):

      def __init__(self):
        self.position = 0

      def __iter__(self):
        return self

      def __next__(self):
        if self.position < 2:
          self.position += 1
          raise CustomTestException('Test exception %s' % self.position)
        else:
          raise StopIteration()

    pcit = PluralityCheckableIterator(IterTest())
    try:
      pcit.PeekException()
      self.fail('Expected exception 1 from PeekException')
    except CustomTestException as e:
<<<<<<< HEAD
      self.assertIn(str(e), 'Test exception 1')
=======
      self.assertIn(e.message, 'Test exception 1')
>>>>>>> 97bd4ca0
    try:
      for _ in pcit:
        pass
      self.fail('Expected exception 1 from iterator')
    except CustomTestException as e:
<<<<<<< HEAD
      self.assertIn(str(e), 'Test exception 1')
=======
      self.assertIn(e.message, 'Test exception 1')
>>>>>>> 97bd4ca0
    try:
      pcit.PeekException()
      self.fail('Expected exception 2 from PeekException')
    except CustomTestException as e:
<<<<<<< HEAD
      self.assertIn(str(e), 'Test exception 2')
=======
      self.assertIn(e.message, 'Test exception 2')
>>>>>>> 97bd4ca0
    try:
      for _ in pcit:
        pass
      self.fail('Expected exception 2 from iterator')
    except CustomTestException as e:
<<<<<<< HEAD
      self.assertIn(str(e), 'Test exception 2')
=======
      self.assertIn(e.message, 'Test exception 2')
>>>>>>> 97bd4ca0
    for _ in pcit:
      self.fail('Expected StopIteration')

  def testPluralityCheckableIteratorWithYieldedException(self):
    """Tests PCI with an iterator that yields an exception.

    The yielded exception is in the form of a tuple and must also contain a
    stack trace.
    """

    class IterTest(six.Iterator):

      def __init__(self):
        self.position = 0

      def __iter__(self):
        return self

      def __next__(self):
        if self.position == 0:
          try:
            self.position += 1
            raise CustomTestException('Test exception 0')
          except CustomTestException as e:
            return (e, sys.exc_info()[2])
        elif self.position == 1:
          self.position += 1
          return 1
        else:
          raise StopIteration()

    pcit = PluralityCheckableIterator(IterTest())
    iterated_value = None
    try:
      for _ in pcit:
        pass
      self.fail('Expected exception 0 from iterator')
    except CustomTestException as e:
<<<<<<< HEAD
      self.assertIn(str(e), 'Test exception 0')
=======
      self.assertIn(e.message, 'Test exception 0')
>>>>>>> 97bd4ca0
    for value in pcit:
      iterated_value = value
    self.assertEqual(iterated_value, 1)

  def testPluralityCheckableIteratorReadsAheadAsNeeded(self):
    """Tests that the PCI does not unnecessarily read new elements."""

    class IterTest(six.Iterator):

      def __init__(self):
        self.position = 0

      def __iter__(self):
        return self

      def __next__(self):
        if self.position == 3:
          raise StopIteration()
        self.position += 1

    # IsEmpty and PeekException should retrieve only 1 element from the
    # underlying iterator.
    pcit = PluralityCheckableIterator(IterTest())
    pcit.IsEmpty()
    pcit.PeekException()
    self.assertEquals(pcit.orig_iterator.position, 1)
    # HasPlurality requires populating 2 elements into the iterator.
    pcit.HasPlurality()
    self.assertEquals(pcit.orig_iterator.position, 2)
    # next should yield already-populated elements without advancing the
    # iterator.
    next(pcit)  # Yields element 1
    self.assertEquals(pcit.orig_iterator.position, 2)
    next(pcit)  # Yields element 2
    self.assertEquals(pcit.orig_iterator.position, 2)
    next(pcit)  # Yields element 3
    self.assertEquals(pcit.orig_iterator.position, 3)
    try:
      next(pcit)  # Underlying iterator is empty
      self.fail('Expected StopIteration')
    except StopIteration:
      pass
<|MERGE_RESOLUTION|>--- conflicted
+++ resolved
@@ -141,40 +141,24 @@
       pcit.PeekException()
       self.fail('Expected exception 1 from PeekException')
     except CustomTestException as e:
-<<<<<<< HEAD
       self.assertIn(str(e), 'Test exception 1')
-=======
-      self.assertIn(e.message, 'Test exception 1')
->>>>>>> 97bd4ca0
     try:
       for _ in pcit:
         pass
       self.fail('Expected exception 1 from iterator')
     except CustomTestException as e:
-<<<<<<< HEAD
       self.assertIn(str(e), 'Test exception 1')
-=======
-      self.assertIn(e.message, 'Test exception 1')
->>>>>>> 97bd4ca0
     try:
       pcit.PeekException()
       self.fail('Expected exception 2 from PeekException')
     except CustomTestException as e:
-<<<<<<< HEAD
       self.assertIn(str(e), 'Test exception 2')
-=======
-      self.assertIn(e.message, 'Test exception 2')
->>>>>>> 97bd4ca0
     try:
       for _ in pcit:
         pass
       self.fail('Expected exception 2 from iterator')
     except CustomTestException as e:
-<<<<<<< HEAD
       self.assertIn(str(e), 'Test exception 2')
-=======
-      self.assertIn(e.message, 'Test exception 2')
->>>>>>> 97bd4ca0
     for _ in pcit:
       self.fail('Expected StopIteration')
 
@@ -213,11 +197,7 @@
         pass
       self.fail('Expected exception 0 from iterator')
     except CustomTestException as e:
-<<<<<<< HEAD
       self.assertIn(str(e), 'Test exception 0')
-=======
-      self.assertIn(e.message, 'Test exception 0')
->>>>>>> 97bd4ca0
     for value in pcit:
       iterated_value = value
     self.assertEqual(iterated_value, 1)
@@ -259,4 +239,4 @@
       next(pcit)  # Underlying iterator is empty
       self.fail('Expected StopIteration')
     except StopIteration:
-      pass
+      pass