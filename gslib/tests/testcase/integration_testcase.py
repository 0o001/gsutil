# -*- coding: utf-8 -*-
# Copyright 2013 Google Inc. All Rights Reserved.
#
# Licensed under the Apache License, Version 2.0 (the "License");
# you may not use this file except in compliance with the License.
# You may obtain a copy of the License at
#
#     http://www.apache.org/licenses/LICENSE-2.0
#
# Unless required by applicable law or agreed to in writing, software
# distributed under the License is distributed on an "AS IS" BASIS,
# WITHOUT WARRANTIES OR CONDITIONS OF ANY KIND, either express or implied.
# See the License for the specific language governing permissions and
# limitations under the License.
"""Contains gsutil base integration test case class."""

from __future__ import absolute_import
from __future__ import print_function
from __future__ import division
from __future__ import unicode_literals

from contextlib import contextmanager
<<<<<<< HEAD
from six.moves import cStringIO
=======
import cStringIO
import datetime
>>>>>>> 67eb76dc
import locale
import logging
import os
import subprocess
import sys
import tempfile
import time

import six

import boto
from boto import config
from boto.exception import StorageResponseError
from boto.s3.deletemarker import DeleteMarker
from boto.storage_uri import BucketStorageUri

import gslib
from gslib.boto_translation import BotoTranslation
from gslib.cloud_api import PreconditionException
from gslib.cloud_api import Preconditions
from gslib.discard_messages_queue import DiscardMessagesQueue
from gslib.exception import CommandException
from gslib.gcs_json_api import GcsJsonApi
from gslib.kms_api import KmsApi
from gslib.project_id import GOOG_PROJ_ID_HDR
from gslib.project_id import PopulateProjectId
from gslib.tests.testcase import base
import gslib.tests.util as util
from gslib.tests.util import ObjectToURI as suri
from gslib.tests.util import RUN_S3_TESTS
from gslib.tests.util import SetBotoConfigForTest
from gslib.tests.util import SetEnvironmentForTest
from gslib.tests.util import unittest
from gslib.tests.util import USING_JSON_API
import gslib.third_party.storage_apitools.storage_v1_messages as apitools_messages
from gslib.utils.constants import UTF8
from gslib.utils.encryption_helper import Base64Sha256FromBase64EncryptionKey
from gslib.utils.encryption_helper import CryptoKeyWrapperFromKey
from gslib.utils.hashing_helper import Base64ToHexHash
from gslib.utils.metadata_util import CreateCustomMetadata
from gslib.utils.metadata_util import GetValueFromObjectCustomMetadata
from gslib.utils.posix_util import ATIME_ATTR
from gslib.utils.posix_util import GID_ATTR
from gslib.utils.posix_util import MODE_ATTR
from gslib.utils.posix_util import MTIME_ATTR
from gslib.utils.posix_util import UID_ATTR
from gslib.utils.system_util import IS_WINDOWS
from gslib.utils.retry_util import Retry


LOGGER = logging.getLogger('integration-test')


# TODO: Replace tests which looks for test_api == ApiSelector.(XML|JSON) with
# these decorators.
def SkipForXML(reason):
  if not USING_JSON_API:
    return unittest.skip(reason)
  else:
    return lambda func: func


def SkipForJSON(reason):
  if USING_JSON_API:
    return unittest.skip(reason)
  else:
    return lambda func: func


def SkipForGS(reason):
  if not RUN_S3_TESTS:
    return unittest.skip(reason)
  else:
    return lambda func: func


def SkipForS3(reason):
  if RUN_S3_TESTS:
    return unittest.skip(reason)
  else:
    return lambda func: func


# TODO: Right now, most tests use the XML API. Instead, they should respect
# prefer_api in the same way that commands do.
@unittest.skipUnless(util.RUN_INTEGRATION_TESTS,
                     'Not running integration tests.')
class GsUtilIntegrationTestCase(base.GsUtilTestCase):
  """Base class for gsutil integration tests."""
  GROUP_TEST_ADDRESS = 'gs-discussion@googlegroups.com'
  GROUP_TEST_ID = (
      '00b4903a97d097895ab58ef505d535916a712215b79c3e54932c2eb502ad97f5')
  USER_TEST_ADDRESS = 'gsutiltestuser@gmail.com'
  USER_TEST_ID = (
      '00b4903a97b201e40d2a5a3ddfe044bb1ab79c75b2e817cbe350297eccc81c84')
  DOMAIN_TEST = 'google.com'
  # No one can create this bucket without owning the gmail.com domain, and we
  # won't create this bucket, so it shouldn't exist.
  # It would be nice to use google.com here but JSON API disallows
  # 'google' in resource IDs.
  nonexistent_bucket_name = 'nonexistent-bucket-foobar.gmail.com'

  def setUp(self):
    """Creates base configuration for integration tests."""
    super(GsUtilIntegrationTestCase, self).setUp()
    self.bucket_uris = []

    # Set up API version and project ID handler.
    self.api_version = boto.config.get_value(
        'GSUtil', 'default_api_version', '1')

    # Instantiate a JSON API for use by the current integration test.
    self.json_api = GcsJsonApi(BucketStorageUri, logging.getLogger(),
                               DiscardMessagesQueue(), 'gs')
    self.xml_api = BotoTranslation(BucketStorageUri, logging.getLogger(),
                                   DiscardMessagesQueue, self.default_provider)
    self.kms_api = KmsApi()

    self.multiregional_buckets = util.USE_MULTIREGIONAL_BUCKETS

    if util.RUN_S3_TESTS:
      self.nonexistent_bucket_name = (
          'nonexistentbucket-asf801rj3r9as90mfnnkjxpo02')

  # Retry with an exponential backoff if a server error is received. This
  # ensures that we try *really* hard to clean up after ourselves.
  # TODO: As long as we're still using boto to do the teardown,
  # we decorate with boto exceptions.  Eventually this should be migrated
  # to CloudApi exceptions.
  @Retry(StorageResponseError, tries=7, timeout_secs=1)
  def tearDown(self):
    super(GsUtilIntegrationTestCase, self).tearDown()

    while self.bucket_uris:
      bucket_uri = self.bucket_uris[-1]
      try:
        bucket_list = self._ListBucket(bucket_uri)
      except StorageResponseError as e:
        # This can happen for tests of rm -r command, which for bucket-only
        # URIs delete the bucket at the end.
        if e.status == 404:
          self.bucket_uris.pop()
          continue
        else:
          raise
      while bucket_list:
        error = None
        for k in bucket_list:
          try:
            if isinstance(k, DeleteMarker):
              bucket_uri.get_bucket().delete_key(k.name,
                                                 version_id=k.version_id)
            else:
              k.delete()
<<<<<<< HEAD
          except StorageResponseError as e:
            # This could happen if objects that have already been deleted are
            # still showing up in the listing due to eventual consistency. In
            # that case, we continue on until we've tried to deleted every
            # object in the listing before raising the error on which to retry.
=======
          except StorageResponseError, e:
>>>>>>> 67eb76dc
            if e.status == 404:
              # This could happen if objects that have already been deleted are
              # still showing up in the listing due to eventual consistency. In
              # that case, we continue on until we've tried to deleted every
              # obj in the listing before raising the error on which to retry.
              error = e
            elif e.status == 403 and (e.error_code == 'ObjectUnderActiveHold' or
                                      e.error_code == 'RetentionPolicyNotMet'):
              # Object deletion fails if they are under active Temporary Hold,
              # Event-Based hold or still under retention.
              #
              # We purposefully do not raise error in order to allow teardown
              # to process all the objects in a bucket first. The retry logic on
              # the teardown method will kick in when bucket deletion fails (due
              # to bucket being non-empty) and retry deleting these objects
              # and their associated buckets.
              self._ClearHoldsOnObjectAndWaitForRetentionDuration(
                  bucket_uri, k.name)
            else:
              raise
        if error:
          raise error  # pylint: disable=raising-bad-type
        bucket_list = self._ListBucket(bucket_uri)
      bucket_uri.delete_bucket()
      self.bucket_uris.pop()

  def _ClearHoldsOnObjectAndWaitForRetentionDuration(self, bucket_uri,
                                                     object_name):
    """Removes Holds on test objects and waits till retention duration is over.

    This method makes sure that object is not under active Temporary Hold or
    Release Hold. It also waits (up to 1 minute) till retention duration for the
    object is over. This is necessary for cleanup, otherwise such test objects
    cannot be deleted.

    It's worth noting that tests should do their best to remove holds and wait
    for objects' retention period on their own and this is just a fallback.
    Additionally, Tests should not use retention duration longer than 1 minute,
    preferably only few seconds in order to avoid lengthening test execution
    time unnecessarily.

    Args:
      bucket_uri: bucket's uri.
      object_name: object's name.
    """
    object_metadata = self.json_api.GetObjectMetadata(
        bucket_uri.bucket_name,
        object_name,
        fields=['timeCreated', 'temporaryHold', 'eventBasedHold'])
    object_uri = '{}{}'.format(bucket_uri, object_name)
    if object_metadata.temporaryHold:
      self.RunGsUtil(['retention', 'temp', 'release', object_uri])

    if object_metadata.eventBasedHold:
      self.RunGsUtil(['retention', 'event', 'release', object_uri])

    retention_policy = self.json_api.GetBucket(
        bucket_uri.bucket_name, fields=['retentionPolicy']).retentionPolicy
    retention_period = (retention_policy.retentionPeriod
                        if retention_policy is not None else 0)
    # throwing exceptions for Retention durations larger than 60 seconds.
    if retention_period <= 60:
      time.sleep(retention_period)
    else:
      raise CommandException(('Retention duration is too large for bucket "{}".'
                              ' Use shorter durations for Retention duration in'
                              ' tests').format(bucket_uri))

  def _SetObjectCustomMetadataAttribute(self, provider, bucket_name,
                                        object_name, attr_name, attr_value):
    """Sets a custom metadata attribute for an object.

    Args:
      provider: Provider string for the bucket, ex. 'gs' or 's3.
      bucket_name: The name of the bucket the object is in.
      object_name: The name of the object itself.
      attr_name: The name of the custom metadata attribute to set.
      attr_value: The value of the custom metadata attribute to set.

    Returns:
      None
    """
    obj_metadata = apitools_messages.Object()
    obj_metadata.metadata = CreateCustomMetadata({attr_name: attr_value})
    if provider == 'gs':
      self.json_api.PatchObjectMetadata(bucket_name, object_name, obj_metadata,
                                        provider=provider)
    else:
      self.xml_api.PatchObjectMetadata(bucket_name, object_name, obj_metadata,
                                       provider=provider)

  def SetPOSIXMetadata(self, provider, bucket_name, object_name, atime=None,
                       mtime=None, uid=None, gid=None, mode=None):
    """Sets POSIX metadata for the object."""
    obj_metadata = apitools_messages.Object()
    obj_metadata.metadata = apitools_messages.Object.MetadataValue(
        additionalProperties=[])
    if atime is not None:
      CreateCustomMetadata(entries={ATIME_ATTR: atime},
                           custom_metadata=obj_metadata.metadata)
    if mode is not None:
      CreateCustomMetadata(entries={MODE_ATTR: mode},
                           custom_metadata=obj_metadata.metadata)
    if mtime is not None:
      CreateCustomMetadata(entries={MTIME_ATTR: mtime},
                           custom_metadata=obj_metadata.metadata)
    if uid is not None:
      CreateCustomMetadata(entries={UID_ATTR: uid},
                           custom_metadata=obj_metadata.metadata)
    if gid is not None:
      CreateCustomMetadata(entries={GID_ATTR: gid},
                           custom_metadata=obj_metadata.metadata)
    if provider == 'gs':
      self.json_api.PatchObjectMetadata(bucket_name, object_name, obj_metadata,
                                        provider=provider)
    else:
      self.xml_api.PatchObjectMetadata(bucket_name, object_name, obj_metadata,
                                       provider=provider)

  def ClearPOSIXMetadata(self, obj):
    """Uses the setmeta command to clear POSIX attributes from user metadata.

    Args:
      obj: The object to clear POSIX metadata for.
    """
    provider_meta_string = 'goog' if obj.scheme == 'gs' else 'amz'
    self.RunGsUtil(['setmeta',
                    '-h', 'x-%s-meta-%s' % (provider_meta_string, ATIME_ATTR),
                    '-h', 'x-%s-meta-%s' % (provider_meta_string, MTIME_ATTR),
                    '-h', 'x-%s-meta-%s' % (provider_meta_string, UID_ATTR),
                    '-h', 'x-%s-meta-%s' % (provider_meta_string, GID_ATTR),
                    '-h', 'x-%s-meta-%s' % (provider_meta_string, MODE_ATTR),
                    suri(obj)])

  def _ServiceAccountCredentialsPresent(self):
    # TODO: Currently, service accounts cannot be project owners (unless
    # they are grandfathered). Unfortunately, setting a canned ACL other
    # than project-private, the ACL that buckets get by default, removes
    # project-editors access from the bucket ACL. So any canned ACL that would
    # actually represent a change the bucket would also orphan the service
    # account's access to the bucket. If service accounts can be owners
    # in the future, remove this function and update all callers.
    return (config.has_option('Credentials', 'gs_service_key_file') or
            config.has_option('GoogleCompute', 'service_account'))

  def _ListBucket(self, bucket_uri):
    if bucket_uri.scheme == 's3':
      # storage_uri will omit delete markers from bucket listings, but
      # these must be deleted before we can remove an S3 bucket.
      return list(v for v in bucket_uri.get_bucket().list_versions())
    return list(bucket_uri.list_bucket(all_versions=True))

  def AssertNObjectsInBucket(self, bucket_uri, num_objects, versioned=False):
    """Checks (with retries) that 'ls bucket_uri/**' returns num_objects.

    This is a common test pattern to deal with eventual listing consistency for
    tests that rely on a set of objects to be listed.

    Args:
      bucket_uri: storage_uri for the bucket.
      num_objects: number of objects expected in the bucket.
      versioned: If True, perform a versioned listing.

    Raises:
      AssertionError if number of objects does not match expected value.

    Returns:
      Listing split across lines.
    """
    def _CheckBucket():
      command = ['ls', '-a'] if versioned else ['ls']
      b_uri = [suri(bucket_uri) + '/**'] if num_objects else [suri(bucket_uri)]
      listing = self.RunGsUtil(command + b_uri, return_stdout=True).split('\n')
      # num_objects + one trailing newline.
      self.assertEquals(len(listing), num_objects + 1)
      return listing

    if self.multiregional_buckets:
      # Use @Retry as hedge against bucket listing eventual consistency.
      @Retry(AssertionError, tries=5, timeout_secs=1)
      def _Check1():
        return _CheckBucket()

      return _Check1()
    else:
      return _CheckBucket()

  def AssertObjectUsesCSEK(self, object_uri_str, encryption_key):
    """Strongly consistent check that the correct CSEK encryption key is used.

    This check forces use of the JSON API, as encryption information is not
    returned in object metadata via the XML API.
    """
    with SetBotoConfigForTest([('GSUtil', 'prefer_api', 'json')]):
      stdout = self.RunGsUtil(['stat', object_uri_str], return_stdout=True)
    self.assertIn(
        Base64Sha256FromBase64EncryptionKey(encryption_key).decode('ascii'),
        stdout,
        'Object %s did not use expected encryption key with hash %s. '
        'Actual object: %s'%
        (object_uri_str, Base64Sha256FromBase64EncryptionKey(encryption_key),
         stdout))

  def AssertObjectUsesCMEK(self, object_uri_str, encryption_key):
    """Strongly consistent check that the correct KMS encryption key is used.

    This check forces use of the JSON API, as encryption information is not
    returned in object metadata via the XML API.
    """
    with SetBotoConfigForTest([('GSUtil', 'prefer_api', 'json')]):
      stdout = self.RunGsUtil(['stat', object_uri_str], return_stdout=True)
    self.assertRegexpMatches(stdout, r'KMS key:\s+%s' % encryption_key)

  def AssertObjectUnencrypted(self, object_uri_str):
    """Checks that no CSEK or CMEK attributes appear in `stat` output.

    This check forces use of the JSON API, as encryption information is not
    returned in object metadata via the XML API.
    """
    with SetBotoConfigForTest([('GSUtil', 'prefer_api', 'json')]):
      stdout = self.RunGsUtil(['stat', object_uri_str], return_stdout=True)
    self.assertNotIn('Encryption key SHA256', stdout)
    self.assertNotIn('KMS key', stdout)

  def CreateBucketWithRetentionPolicy(self,
                                      retention_period_in_seconds,
                                      is_locked=None,
                                      bucket_name=None):
    """Creates a test bucket with Retention Policy.

    The bucket and all of its contents will be deleted after the test.

    Args:
      retention_period_in_seconds: Retention duration in seconds
      is_locked: Indicates whether Retention Policy should be locked
                 on the bucket or not.
      bucket_name: Create the bucket with this name. If not provided, a
                   temporary test bucket name is constructed.

    Returns:
      StorageUri for the created bucket.
    """
    # Creating bucket with Retention Policy.
    retention_policy = (apitools_messages.Bucket.RetentionPolicyValue(
        retentionPeriod=retention_period_in_seconds))
    bucket_uri = self.CreateBucket(bucket_name=bucket_name,
                                   retention_policy=retention_policy,
                                   prefer_json_api=True)

    if is_locked:
      # Locking Retention Policy
      self.RunGsUtil(['retention', 'lock', suri(bucket_uri)], stdin='y')

    # Verifying Retention Policy on the bucket.
    self.VerifyRetentionPolicy(
        bucket_uri,
        expected_retention_period_in_seconds=retention_period_in_seconds,
        expected_is_locked=is_locked)

    return bucket_uri

  def VerifyRetentionPolicy(self,
                            bucket_uri,
                            expected_retention_period_in_seconds=None,
                            expected_is_locked=None):
    """Verifies the Retention Policy on a bucket.

    Args:
      bucket_uri: Specifies the bucket.
      expected_retention_period_in_seconds: Specifies the expected Retention
                                            Period of the Retention Policy on
                                            the bucket. Setting this field to
                                            None, implies that no Retention
                                            Policy should be present.
      expected_is_locked: Indicates whether the Retention Policy should be
                          locked or not.
    """
    actual_retention_policy = self.json_api.GetBucket(
        bucket_uri.bucket_name, fields=['retentionPolicy']).retentionPolicy

    if expected_retention_period_in_seconds is None:
      self.assertEqual(actual_retention_policy, None)
    else:
      self.assertEqual(actual_retention_policy.retentionPeriod,
                       expected_retention_period_in_seconds)
      self.assertEqual(actual_retention_policy.isLocked, expected_is_locked)
      # Verifying the effectiveTime of the Retention Policy:
      #    since this is integration test and we don't have exact time of the
      #    server. We just verify that the effective time is a timestamp within
      #    last minute.
      effective_time_in_seconds = self.DateTimeToSeconds(
          actual_retention_policy.effectiveTime)
      current_time_in_seconds = self.DateTimeToSeconds(datetime.datetime.now())
      self.assertGreater(effective_time_in_seconds,
                         current_time_in_seconds - 60)

  def DateTimeToSeconds(self, datetime_obj):
    return int(time.mktime(datetime_obj.timetuple()))

  def CreateBucket(self, bucket_name=None, test_objects=0, storage_class=None,
                   retention_policy=None, provider=None, prefer_json_api=False,
                   versioning_enabled=False):
    """Creates a test bucket.

    The bucket and all of its contents will be deleted after the test.

    Args:
      bucket_name: Create the bucket with this name. If not provided, a
                   temporary test bucket name is constructed.
      test_objects: The number of objects that should be placed in the bucket.
                    Defaults to 0.
      storage_class: Storage class to use. If not provided we us standard.
      retention_policy: Retention policy to be used on the bucket.
      provider: Provider to use - either "gs" (the default) or "s3".
      prefer_json_api: If True, use the JSON creation functions where possible.
      versioning_enabled: If True, set the bucket's versioning attribute to
          True.

    Returns:
      StorageUri for the created bucket.
    """
    if not provider:
      provider = self.default_provider

    # Location is controlled by the -b test flag.
    if self.multiregional_buckets or provider == 's3':
      location = None
    else:
      location = 'us-central1'

    if bucket_name:
      bucket_name = util.MakeBucketNameValid(bucket_name)

    if prefer_json_api and provider == 'gs':
      json_bucket = self.CreateBucketJson(bucket_name=bucket_name,
                                          test_objects=test_objects,
                                          storage_class=storage_class,
                                          location=location,
                                          versioning_enabled=versioning_enabled,
                                          retention_policy=retention_policy)
      bucket_uri = boto.storage_uri(
          'gs://%s' % json_bucket.name.lower(),
          suppress_consec_slashes=False)
      return bucket_uri

    bucket_name = bucket_name or self.MakeTempName('bucket')

    bucket_uri = boto.storage_uri('%s://%s' % (provider, bucket_name.lower()),
                                  suppress_consec_slashes=False)

    if provider == 'gs':
      # Apply API version and project ID headers if necessary.
      headers = {'x-goog-api-version': self.api_version}
      headers[GOOG_PROJ_ID_HDR] = PopulateProjectId()
    else:
      headers = {}

    # Parallel tests can easily run into bucket creation quotas.
    # Retry with exponential backoff so that we create them as fast as we
    # reasonably can.
    @Retry(StorageResponseError, tries=7, timeout_secs=1)
    def _CreateBucketWithExponentialBackoff():
      try:
        bucket_uri.create_bucket(storage_class=storage_class,
                                 location=location or '',
                                 headers=headers)
      except StorageResponseError as e:
        # If the service returns a transient error or a connection breaks,
        # it's possible the request succeeded. If that happens, the service
        # will return 409s for all future calls even though our intent
        # succeeded. If the error message says we already own the bucket,
        # assume success to reduce test flakiness. This depends on
        # randomness of test naming buckets to prevent name collisions for
        # test buckets created concurrently in the same project, which is
        # acceptable because this is far less likely than service errors.
        if e.status == 409 and e.body and 'already own' in e.body:
          pass
        else:
          raise

    _CreateBucketWithExponentialBackoff()
    self.bucket_uris.append(bucket_uri)

    if versioning_enabled:
      bucket_uri.configure_versioning(True)

    for i in range(test_objects):
      self.CreateObject(bucket_uri=bucket_uri,
                        object_name=self.MakeTempName('obj'),
                        contents='test {:d}'.format(i).encode('ascii'))
    return bucket_uri

  def CreateVersionedBucket(self, bucket_name=None, test_objects=0):
    """Creates a versioned test bucket.

    The bucket and all of its contents will be deleted after the test.

    Args:
      bucket_name: Create the bucket with this name. If not provided, a
                   temporary test bucket name is constructed.
      test_objects: The number of objects that should be placed in the bucket.
                    Defaults to 0.

    Returns:
      StorageUri for the created bucket with versioning enabled.
    """
    # Note that we prefer the JSON API so that we don't require two separate
    # steps to create and then set versioning on the bucket (as versioning
    # propagation on an existing bucket is subject to eventual consistency).
    bucket_uri = self.CreateBucket(
        bucket_name=bucket_name,
        test_objects=test_objects,
        prefer_json_api=True,
        versioning_enabled=True)
    return bucket_uri

  def CreateObject(self, bucket_uri=None, object_name=None, contents=None,
                   prefer_json_api=False, encryption_key=None, mode=None,
                   mtime=None, uid=None, gid=None, storage_class=None,
                   gs_idempotent_generation=0, kms_key_name=None):
    """Creates a test object.

    Args:
      bucket_uri: The URI of the bucket to place the object in. If not
          specified, a new temporary bucket is created.
      object_name: The name to use for the object. If not specified, a temporary
          test object name is constructed.
      contents: The contents to write to the object. If not specified, the key
          is not written to, which means that it isn't actually created
          yet on the server.
      prefer_json_api: If true, use the JSON creation functions where possible.
      encryption_key: AES256 encryption key to use when creating the object,
          if any.
      mode: The POSIX mode for the object. Must be a base-8 3-digit integer
          represented as a string.
      mtime: The modification time of the file in POSIX time (seconds since
          UTC 1970-01-01). If not specified, this defaults to the current
          system time.
      uid: A POSIX user ID.
      gid: A POSIX group ID.
      storage_class: String representing the storage class to use for the
          object.
      gs_idempotent_generation: For use when overwriting an object for which
          you know the previously uploaded generation. Create GCS object
          idempotently by supplying this generation number as a precondition
          and assuming the current object is correct on precondition failure.
          Defaults to 0 (new object); to disable, set to None.
      kms_key_name: Fully-qualified name of the KMS key that should be used to
          encrypt the object. Note that this is currently only valid for 'gs'
          objects.

    Returns:
      A StorageUri for the created object.
    """
    bucket_uri = bucket_uri or self.CreateBucket()

    if contents and not isinstance(contents, six.binary_type):
      raise TypeError(
        'contents must be either none or bytes, not {}'.format(type(contents)))
    if (contents and
        bucket_uri.scheme == 'gs' and
        (prefer_json_api or encryption_key or kms_key_name)):

      object_name = object_name or self.MakeTempName('obj')
      json_object = self.CreateObjectJson(
          contents=contents, bucket_name=bucket_uri.bucket_name,
          object_name=object_name, encryption_key=encryption_key,
          mtime=mtime, storage_class=storage_class,
          gs_idempotent_generation=gs_idempotent_generation,
          kms_key_name=kms_key_name)
      object_uri = bucket_uri.clone_replace_name(object_name)
      # pylint: disable=protected-access
      # Need to update the StorageUri with the correct values while
      # avoiding creating a versioned string.

      md5 = (Base64ToHexHash(json_object.md5Hash),
             json_object.md5Hash.strip('\n"\''))
      object_uri._update_from_values(None,
                                     json_object.generation,
                                     True,
                                     md5=md5)
      # pylint: enable=protected-access
      return object_uri

    bucket_uri = bucket_uri or self.CreateBucket()
    object_name = object_name or self.MakeTempName('obj')
    key_uri = bucket_uri.clone_replace_name(object_name)
    if contents is not None:
      if bucket_uri.scheme == 'gs' and gs_idempotent_generation is not None:
        try:
          key_uri.set_contents_from_string(
              contents, headers={
                  'x-goog-if-generation-match': str(gs_idempotent_generation)})
        except StorageResponseError as e:
          if e.status == 412:
            pass
          else:
            raise
      else:
        key_uri.set_contents_from_string(contents)
    custom_metadata_present = (mode is not None or mtime is not None
                               or uid is not None or gid is not None)
    if custom_metadata_present:
      self.SetPOSIXMetadata(bucket_uri.scheme, bucket_uri.bucket_name,
                            object_name, atime=None, mtime=mtime,
                            uid=uid, gid=gid, mode=mode)
    return key_uri

  def CreateBucketJson(self, bucket_name=None, test_objects=0,
                       storage_class=None, location=None,
                       versioning_enabled=False,
                       retention_policy=None):
    """Creates a test bucket using the JSON API.

    The bucket and all of its contents will be deleted after the test.

    Args:
      bucket_name: Create the bucket with this name. If not provided, a
                   temporary test bucket name is constructed.
      test_objects: The number of objects that should be placed in the bucket.
                    Defaults to 0.
      storage_class: Storage class to use. If not provided we use standard.
      location: Location to use.
      versioning_enabled: If True, set the bucket's versioning attribute to
          True.
      retention_policy: Retention policy to be used on the bucket.

    Returns:
      Apitools Bucket for the created bucket.
    """
    bucket_name = util.MakeBucketNameValid(
        bucket_name or self.MakeTempName('bucket'))
    bucket_metadata = apitools_messages.Bucket(name=bucket_name.lower())
    if storage_class:
      bucket_metadata.storageClass = storage_class
    if location:
      bucket_metadata.location = location
    if versioning_enabled:
      bucket_metadata.versioning = (
          apitools_messages.Bucket.VersioningValue(enabled=True))
    if retention_policy:
      bucket_metadata.retentionPolicy = retention_policy

    # TODO: Add retry and exponential backoff.
    bucket = self.json_api.CreateBucket(bucket_name,
                                        metadata=bucket_metadata)
    # Add bucket to list of buckets to be cleaned up.
    # TODO: Clean up JSON buckets using JSON API.
    self.bucket_uris.append(
        boto.storage_uri('gs://%s' % bucket_name,
                         suppress_consec_slashes=False))
    for i in range(test_objects):
      self.CreateObjectJson(bucket_name=bucket_name,
                            object_name=self.MakeTempName('obj'),
                            contents='test {:d}'.format(i).encode('ascii'))
    return bucket

  def CreateObjectJson(self, contents, bucket_name=None, object_name=None,
                       encryption_key=None, mtime=None, storage_class=None,
                       gs_idempotent_generation=None, kms_key_name=None):
    """Creates a test object (GCS provider only) using the JSON API.

    Args:
      contents: The contents to write to the object.
      bucket_name: Name of bucket to place the object in. If not specified,
          a new temporary bucket is created. Assumes the given bucket name is
          valid.
      object_name: The name to use for the object. If not specified, a temporary
          test object name is constructed.
      encryption_key: AES256 encryption key to use when creating the object,
          if any.
      mtime: The modification time of the file in POSIX time (seconds since
          UTC 1970-01-01). If not specified, this defaults to the current
          system time.
      storage_class: String representing the storage class to use for the
          object.
      gs_idempotent_generation: For use when overwriting an object for which
          you know the previously uploaded generation. Create GCS object
          idempotently by supplying this generation number as a precondition
          and assuming the current object is correct on precondition failure.
          Defaults to 0 (new object); to disable, set to None.
      kms_key_name: Fully-qualified name of the KMS key that should be used to
          encrypt the object. Note that this is currently only valid for 'gs'
          objects.

    Returns:
      An apitools Object for the created object.
    """
    bucket_name = bucket_name or self.CreateBucketJson().name
    object_name = object_name or self.MakeTempName('obj')
    preconditions = Preconditions(gen_match=gs_idempotent_generation)
    custom_metadata = apitools_messages.Object.MetadataValue(
        additionalProperties=[])
    if mtime is not None:
      CreateCustomMetadata({MTIME_ATTR: mtime}, custom_metadata)
    object_metadata = apitools_messages.Object(
        name=object_name,
        metadata=custom_metadata,
        bucket=bucket_name,
        contentType='application/octet-stream',
        storageClass=storage_class,
        kmsKeyName=kms_key_name)
    encryption_keywrapper = CryptoKeyWrapperFromKey(encryption_key)
    try:
      return self.json_api.UploadObject(
          six.BytesIO(contents),
          object_metadata, provider='gs',
          encryption_tuple=encryption_keywrapper,
          preconditions=preconditions)
    except PreconditionException:
      if gs_idempotent_generation is None:
        raise
      with SetBotoConfigForTest([('GSUtil', 'decryption_key1',
                                  encryption_key)]):
        return self.json_api.GetObjectMetadata(bucket_name, object_name)

  def VerifyObjectCustomAttribute(self, bucket_name, object_name, attr_name,
                                  expected_value, expected_present=True):
    """Retrieves and verifies an object's custom metadata attribute.

    Args:
      bucket_name: The name of the bucket the object is in.
      object_name: The name of the object itself.
      attr_name: The name of the custom metadata attribute.
      expected_value: The expected retrieved value for the attribute.
      expected_present: True if the attribute must be present in the
          object metadata, False if it must not be present.

    Returns:
      None
    """
    gsutil_api = (self.json_api if self.default_provider == 'gs'
                  else self.xml_api)
    metadata = gsutil_api.GetObjectMetadata(bucket_name, object_name,
                                            provider=self.default_provider,
                                            fields=['metadata/%s' % attr_name])
    attr_present, value = GetValueFromObjectCustomMetadata(
        metadata, attr_name, default_value=expected_value)
    self.assertEqual(expected_present, attr_present)
    self.assertEqual(expected_value, value)

  def RunGsUtil(self, cmd, return_status=False,
                return_stdout=False, return_stderr=False,
                expected_status=0, stdin=None, env_vars=None):
    """Runs the gsutil command.

    Args:
      cmd: The command to run, as a list, e.g. ['cp', 'foo', 'bar']
      return_status: If True, the exit status code is returned.
      return_stdout: If True, the standard output of the command is returned.
      return_stderr: If True, the standard error of the command is returned.
      expected_status: The expected return code. If not specified, defaults to
                       0. If the return code is a different value, an exception
                       is raised.
      stdin: A string of data to pipe to the process as standard input.
      env_vars: A dictionary of variables to extend the subprocess's os.environ
                with.

    Returns:
      If multiple return_* values were specified, this method returns a tuple
      containing the desired return values specified by the return_* arguments
      (in the order those parameters are specified in the method definition).
      If only one return_* value was specified, that value is returned directly
      rather than being returned within a 1-tuple.
    """
    cmd = ([gslib.GSUTIL_PATH] + ['--testexceptiontraces'] +
           ['-o', 'GSUtil:default_project_id=' + PopulateProjectId()] +
           cmd)
    cmd_bytes = [part.encode('utf-8')
                 if isinstance(part, six.text_type) else part for part in cmd]
    if stdin is not None:
      if six.PY3:
        if isinstance(stdin, bytes):
          stdin = (stdin + os.linesep.encode('ascii'))
        else:
          stdin = (stdin + os.linesep).encode('utf-8')
      else:
          stdin = (stdin + os.linesep).encode('utf-8')
    if IS_WINDOWS:
      cmd = [sys.executable] + cmd
    env = os.environ.copy()
    if env_vars:
      env.update(env_vars)
    p = subprocess.Popen(cmd_bytes, stdout=subprocess.PIPE,
                         stderr=subprocess.PIPE, stdin=subprocess.PIPE, env=env)
    stdout, stderr = map(lambda b: b.decode('utf-8').replace(os.linesep, '\n'),
                         p.communicate(stdin))
    status = p.returncode

    if expected_status is not None:
      self.assertEqual(
        status, expected_status,
        msg='Expected status {}, got {}.\nCommand:\n{}\n\nstderr:\n{}'.format(
          expected_status, status, ' '.join(cmd), stderr))

    toreturn = []
    if return_status:
      toreturn.append(status)
    if return_stdout:
      toreturn.append(stdout)
    if return_stderr:
      toreturn.append(stderr)

    if len(toreturn) == 1:
      return toreturn[0]
    elif toreturn:
      return tuple(toreturn)

  def RunGsUtilTabCompletion(self, cmd, expected_results=None):
    """Runs the gsutil command in tab completion mode.

    Args:
      cmd: The command to run, as a list, e.g. ['cp', 'foo', 'bar']
      expected_results: The expected tab completion results for the given input.
    """
    cmd = [gslib.GSUTIL_PATH] + ['--testexceptiontraces'] + cmd
    cmd_str = ' '.join(cmd)

    @Retry(AssertionError, tries=5, timeout_secs=1)
    def _RunTabCompletion():
      """Runs the tab completion operation with retries."""
      results_string = None
      with tempfile.NamedTemporaryFile(
          delete=False) as tab_complete_result_file:
        # argcomplete returns results via the '8' file descriptor so we
        # redirect to a file so we can capture them.
        cmd_str_with_result_redirect = '%s 8>%s' % (
            cmd_str, tab_complete_result_file.name)
        env = os.environ.copy()
        env['_ARGCOMPLETE'] = '1'
        # Use a sane default for COMP_WORDBREAKS.
        env['_ARGCOMPLETE_COMP_WORDBREAKS'] = '''"'@><=;|&(:'''
        if 'COMP_WORDBREAKS' in env:
          env['_ARGCOMPLETE_COMP_WORDBREAKS'] = env['COMP_WORDBREAKS']
        env['COMP_LINE'] = cmd_str
        env['COMP_POINT'] = str(len(cmd_str))
        subprocess.call(cmd_str_with_result_redirect, env=env, shell=True)
        results_string = tab_complete_result_file.read().decode(
            locale.getpreferredencoding())
      if results_string:
        results = results_string.split('\013')
      else:
        results = []
      self.assertEqual(results, expected_results)

    # When tests are run in parallel, tab completion could take a long time,
    # so choose a long timeout value.
    with SetBotoConfigForTest([('GSUtil', 'tab_completion_timeout', '120')]):
      _RunTabCompletion()

  @contextmanager
  def SetAnonymousBotoCreds(self):
    # Tell gsutil not to override the real error message with a warning about
    # anonymous access if no credentials are provided in the config file.
    boto_config_for_test = [
        ('Tests', 'bypass_anonymous_access_warning', 'True')]

    # Also, maintain any custom host/port/API configuration, since we'll need
    # to contact the same host when operating in a development environment.
    for creds_config_key in (
        'gs_host', 'gs_json_host', 'gs_post', 'gs_json_port'):
      boto_config_for_test.append(
          ('Credentials', creds_config_key,
           boto.config.get('Credentials', creds_config_key, None)))
    boto_config_for_test.append(
        ('Boto', 'https_validate_certificates',
         boto.config.get('Boto', 'https_validate_certificates', None)))
    for api_config_key in ('json_api_version', 'prefer_api'):
      boto_config_for_test.append(
          ('GSUtil', api_config_key,
           boto.config.get('GSUtil', api_config_key, None)))

    with SetBotoConfigForTest(boto_config_for_test, use_existing_config=False):
      # Make sure to reset Developer Shell credential port so that the child
      # gsutil process is really anonymous.
      with SetEnvironmentForTest({'DEVSHELL_CLIENT_PORT': None}):
        yield

  def _VerifyLocalMode(self, path, expected_mode):
    """Verifies the mode of the file specified at path.

    Args:
      path: The path of the file on the local file system.
      expected_mode: The expected mode as a 3-digit base-8 number.

    Returns:
      None
    """
    self.assertEqual(expected_mode, int(oct(os.stat(path).st_mode)[-3:], 8))

  def _VerifyLocalUid(self, path, expected_uid):
    """Verifies the uid of the file specified at path.

    Args:
      path: The path of the file on the local file system.
      expected_uid: The expected uid of the file.

    Returns:
      None
    """
    self.assertEqual(expected_uid, os.stat(path).st_uid)

  def _VerifyLocalGid(self, path, expected_gid):
    """Verifies the gid of the file specified at path.

    Args:
      path: The path of the file on the local file system.
      expected_gid: The expected gid of the file.

    Returns:
      None
    """
    self.assertEqual(expected_gid, os.stat(path).st_gid)

  def VerifyLocalPOSIXPermissions(self, path, gid=None, uid=None, mode=None):
    """Verifies the uid, gid, and mode of the file specified at path.

    Will only check the attribute if the corresponding method parameter is not
    None.

    Args:
      path: The path of the file on the local file system.
      gid: The expected gid of the file.
      uid: The expected uid of the file.
      mode: The expected mode of the file.

    Returns:
      None
    """
    if gid is not None:
      self._VerifyLocalGid(path, gid)
    if uid is not None:
      self._VerifyLocalUid(path, uid)
    if mode is not None:
      self._VerifyLocalMode(path, mode)

  def FlatListDir(self, directory):
    """Perform a flat listing over directory.

    Args:
      directory: The directory to list

    Returns:
      Listings with path separators canonicalized to '/', to make assertions
      easier for Linux vs Windows.
    """
    result = []
    for dirpath, _, filenames in os.walk(directory):
      for f in filenames:
        result.append(os.path.join(dirpath, f))
    return '\n'.join(result).replace('\\', '/')

  def FlatListBucket(self, bucket_url_string):
    """Perform a flat listing over bucket_url_string."""
    return self.RunGsUtil(['ls', suri(bucket_url_string, '**')],
                          return_stdout=True)


class KmsTestingResources(object):
  """Constants for KMS resource names to be used in integration testing."""
  KEYRING_LOCATION = 'global'
  # Since KeyRings and their child resources cannot be deleted, we minimize the
  # number of resources created by using a hard-coded keyRing name.
  KEYRING_NAME = 'keyring-for-gsutil-integration-tests'

  # Used by tests where we don't need to alter the state of a cryptoKey and/or
  # its IAM policy bindings once it's initialized the first time.
  CONSTANT_KEY_NAME = 'key-for-gsutil-integration-tests'
  CONSTANT_KEY_NAME2 = 'key-for-gsutil-integration-tests2'
  # Pattern used for keys that should only be operated on by one tester at a
  # time. Because multiple integration test invocations can run at the same
  # time, we want to minimize the risk of them operating on each other's key,
  # while also not creating too many one-time-use keys (as they cannot be
  # deleted). Tests should fill in the %d entries with a digit between 0 and 9.
  MUTABLE_KEY_NAME_TEMPLATE = 'cryptokey-for-gsutil-integration-tests-%d%d%d'<|MERGE_RESOLUTION|>--- conflicted
+++ resolved
@@ -20,12 +20,9 @@
 from __future__ import unicode_literals
 
 from contextlib import contextmanager
-<<<<<<< HEAD
 from six.moves import cStringIO
-=======
 import cStringIO
 import datetime
->>>>>>> 67eb76dc
 import locale
 import logging
 import os
@@ -180,15 +177,11 @@
                                                  version_id=k.version_id)
             else:
               k.delete()
-<<<<<<< HEAD
           except StorageResponseError as e:
             # This could happen if objects that have already been deleted are
             # still showing up in the listing due to eventual consistency. In
             # that case, we continue on until we've tried to deleted every
             # object in the listing before raising the error on which to retry.
-=======
-          except StorageResponseError, e:
->>>>>>> 67eb76dc
             if e.status == 404:
               # This could happen if objects that have already been deleted are
               # still showing up in the listing due to eventual consistency. In
