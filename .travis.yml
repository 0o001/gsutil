language: python
<<<<<<< HEAD

matrix:
  include:
    # Trusty Tests
    - os: linux
      dist: trusty
      python: "pypy"
    # Xenial Tests
    - os: linux
      dist: xenial
      python: "2.7"
    - os: linux
      dist: xenial
      python: "3.5"
    - os: linux
      dist: xenial
      python: "3.6"
    - os: linux
      dist: xenial
      python: "3.7"
    - os: linux
      dist: xenial
      python: "pypy3.5"
  fast_finish: true

=======
python:
  - "2.7"
  - "3.5"
  - "3.6"
  - "3.7"
  - "pypy"
>>>>>>> a5a268f9
before_install:
  - sudo rm -f /etc/boto.cfg

# command to install dependencies
install:
  - pip install .

# command to run tests
script:
  - gsutil version -l
  - gsutil test -u
matrix:
    fast_finish: true
    allow_failures:
        - python: "3.5"
        - python: "3.6"
        - python: "3.7"<|MERGE_RESOLUTION|>--- conflicted
+++ resolved
@@ -1,5 +1,4 @@
 language: python
-<<<<<<< HEAD
 
 matrix:
   include:
@@ -25,14 +24,6 @@
       python: "pypy3.5"
   fast_finish: true
 
-=======
-python:
-  - "2.7"
-  - "3.5"
-  - "3.6"
-  - "3.7"
-  - "pypy"
->>>>>>> a5a268f9
 before_install:
   - sudo rm -f /etc/boto.cfg
 
